--- conflicted
+++ resolved
@@ -1343,7 +1343,6 @@
 
 I think I will give up on things for now.
 
-<<<<<<< HEAD
 ## 2025-07-07
 
 my laptop doesn't have nvidia. so I need to get this working after all, because faster-whisper requires cublas.
@@ -1355,7 +1354,7 @@
 faster-whisper uses 1.7GB (up to 2.1GB when transcribing) for large-v3.
 
 So different. No wonder it's faster.
-=======
+
 ## 2025-07-09
 
 PyTorch added support for intel arc gpus like what my laptop has.
@@ -1372,4 +1371,3 @@
 
 CubeCL is a Burn framework project. I thought about using that a couple of years ago but it was too early. I wonder if Burn has a whisper model now. Google gives https://github.com/Gadersd/whisper-burn .
 
->>>>>>> 5e70835d
