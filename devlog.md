--- conflicted
+++ resolved
@@ -1355,7 +1355,12 @@
 
 So different. No wonder it's faster.
 
-<<<<<<< HEAD
+oh I had told my faster-whisper to use int8. setting it to float16 doesn't work, ctranslate2 refuses to run. float32 is as slow as Candle, rtf ~1. so it's ok.
+
+alright, if I get quantization working it should be pretty good ?
+
+nah just use large-v3-turbo unquantized. I think quality better than large-v3 quantized, and it still runs at ~5x realtime on my GTX1080.
+
 ## 2025-07-09
 
 PyTorch added support for intel arc gpus like what my laptop has.
@@ -1366,36 +1371,29 @@
 
 It would be so nice to have onnx run efficiently on any platform.
 
+## 2025-07-10
+
+would like to use gpu for fourier transform. work out where the slow part still is. 
+
+### cubecl
+
+discovered cubecl
+
+https://www.reddit.com/r/rust/comments/1e75n89/announcing_cubecl_multiplatform_gpu_computing_in/
+
+from https://github.com/eugenehp/gpu-fft/blob/master/src/fft.rs
+
+when looking for a rust fft library
+
+it would be great to generate the Mel entirely on the GPU and not have to move it into main ram / cpu for the filters and then back to GPU for the encoder / decoder. I think the copies are killing the initial warm-up time. It'd be great if I could do partials really properly fast
+
+### ui improvements
+
+get openai summary working again. allow specify endpoint so that local or other provider can be used.
+
 ## 2025-07-15
 
 Looking again at ways of running models efficiently on non-Cuda platforms.
 
 CubeCL is a Burn framework project. I thought about using that a couple of years ago but it was too early. I wonder if Burn has a whisper model now. Google gives https://github.com/Gadersd/whisper-burn .
 
-=======
-oh I had told my faster-whisper to use int8. setting it to float16 doesn't work, ctranslate2 refuses to run. float32 is as slow as Candle, rtf ~1. so it's ok.
-
-alright, if I get quantization working it should be pretty good ?
-
-nah just use large-v3-turbo unquantized. I think quality better than large-v3 quantized, and it still runs at ~5x realtime on my GTX1080.
-
-## 2025-07-10
-
-would like to use gpu for fourier transform. work out where the slow part still is. 
-
-### cubecl
-
-discovered cubecl
-
-https://www.reddit.com/r/rust/comments/1e75n89/announcing_cubecl_multiplatform_gpu_computing_in/
-
-from https://github.com/eugenehp/gpu-fft/blob/master/src/fft.rs
-
-when looking for a rust fft library
-
-it would be great to generate the Mel entirely on the GPU and not have to move it into main ram / cpu for the filters and then back to GPU for the encoder / decoder. I think the copies are killing the initial warm-up time. It'd be great if I could do partials really properly fast
-
-### ui improvements
-
-get openai summary working again. allow specify endpoint so that local or other provider can be used.
->>>>>>> ab7e5be1
